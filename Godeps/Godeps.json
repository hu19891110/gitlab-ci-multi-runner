{
	"ImportPath": "gitlab.com/gitlab-org/gitlab-ci-multi-runner",
<<<<<<< HEAD
	"GoVersion": "go1.6.0",
	"GodepVersion": "v71",
=======
	"GoVersion": "go1.7",
	"GodepVersion": "v74",
>>>>>>> fc781f98
	"Packages": [
		"./..."
	],
	"Deps": [
		{
			"ImportPath": "bitbucket.org/ww/goautoneg",
			"Comment": "null-5",
			"Rev": "'75cd24fc2f2c2a2088577d12123ddee5f54e0675'"
		},
		{
			"ImportPath": "github.com/BurntSushi/toml",
			"Comment": "v0.1.0-24-gffbe061",
			"Rev": "ffbe061dbf09df6f4d404ef06736cc2b9e2510f7"
		},
		{
			"ImportPath": "github.com/Sirupsen/logrus",
			"Comment": "v0.8.7",
			"Rev": "418b41d23a1bf978c06faea5313ba194650ac088"
		},
		{
			"ImportPath": "github.com/ayufan/golang-kardianos-service",
			"Rev": "0c8eb6d8fff2e2fb884a7bfd23e183fb63c0eff3"
		},
		{
			"ImportPath": "github.com/beorn7/perks/quantile",
			"Rev": "b965b613227fddccbfffe13eae360ed3fa822f8d"
		},
		{
			"ImportPath": "github.com/blang/semver",
			"Comment": "v3.0.1",
			"Rev": "31b736133b98f26d5e078ec9eb591666edfd091f"
		},
		{
			"ImportPath": "github.com/codegangsta/cli",
			"Comment": "v1.8.0-4-g142e6cd",
			"Rev": "142e6cd241a4dfbf7f07a018f1f8225180018da4"
		},
		{
			"ImportPath": "github.com/cpuguy83/go-md2man/md2man",
			"Comment": "v1.0.4",
			"Rev": "71acacd42f85e5e82f70a55327789582a5200a90"
		},
		{
			"ImportPath": "github.com/davecgh/go-spew/spew",
			"Rev": "3e6e67c4dcea3ac2f25fd4731abc0e1deaf36216"
		},
		{
			"ImportPath": "github.com/docker/docker/pkg/homedir",
			"Comment": "v1.4.1-5743-g7ead74d",
			"Rev": "7ead74d903de625eef9dc0ec83ba5bcedd0bc0dc"
		},
		{
			"ImportPath": "github.com/docker/docker/pkg/parsers",
			"Comment": "v1.4.1-5743-g7ead74d",
			"Rev": "7ead74d903de625eef9dc0ec83ba5bcedd0bc0dc"
		},
		{
			"ImportPath": "github.com/docker/go-units",
			"Comment": "v0.1.0-21-g0bbddae",
			"Rev": "0bbddae09c5a5419a8c6dcdd7ff90da3d450393b"
		},
		{
			"ImportPath": "github.com/docker/spdystream",
			"Rev": "43bffc458d55aa784be658c9867fbefcfcb7fecf"
		},
		{
			"ImportPath": "github.com/docker/spdystream/spdy",
			"Rev": "43bffc458d55aa784be658c9867fbefcfcb7fecf"
		},
		{
			"ImportPath": "github.com/emicklei/go-restful",
			"Comment": "v1.2",
			"Rev": "777bb3f19bcafe2575ffb2a3e46af92509ae9594"
		},
		{
			"ImportPath": "github.com/emicklei/go-restful/log",
			"Comment": "v1.2",
			"Rev": "777bb3f19bcafe2575ffb2a3e46af92509ae9594"
		},
		{
			"ImportPath": "github.com/emicklei/go-restful/swagger",
			"Comment": "v1.2",
			"Rev": "777bb3f19bcafe2575ffb2a3e46af92509ae9594"
		},
		{
			"ImportPath": "github.com/fsouza/go-dockerclient",
			"Rev": "0099401a7342ad77e71ca9f9a57c5e72fb80f6b2"
		},
		{
			"ImportPath": "github.com/fsouza/go-dockerclient/external/github.com/Sirupsen/logrus",
			"Rev": "0099401a7342ad77e71ca9f9a57c5e72fb80f6b2"
		},
		{
			"ImportPath": "github.com/fsouza/go-dockerclient/external/github.com/docker/docker/opts",
			"Rev": "0099401a7342ad77e71ca9f9a57c5e72fb80f6b2"
		},
		{
			"ImportPath": "github.com/fsouza/go-dockerclient/external/github.com/docker/docker/pkg/archive",
			"Rev": "0099401a7342ad77e71ca9f9a57c5e72fb80f6b2"
		},
		{
			"ImportPath": "github.com/fsouza/go-dockerclient/external/github.com/docker/docker/pkg/fileutils",
			"Rev": "0099401a7342ad77e71ca9f9a57c5e72fb80f6b2"
		},
		{
			"ImportPath": "github.com/fsouza/go-dockerclient/external/github.com/docker/docker/pkg/homedir",
			"Rev": "0099401a7342ad77e71ca9f9a57c5e72fb80f6b2"
		},
		{
			"ImportPath": "github.com/fsouza/go-dockerclient/external/github.com/docker/docker/pkg/idtools",
			"Rev": "0099401a7342ad77e71ca9f9a57c5e72fb80f6b2"
		},
		{
			"ImportPath": "github.com/fsouza/go-dockerclient/external/github.com/docker/docker/pkg/ioutils",
			"Rev": "0099401a7342ad77e71ca9f9a57c5e72fb80f6b2"
		},
		{
			"ImportPath": "github.com/fsouza/go-dockerclient/external/github.com/docker/docker/pkg/longpath",
			"Rev": "0099401a7342ad77e71ca9f9a57c5e72fb80f6b2"
		},
		{
			"ImportPath": "github.com/fsouza/go-dockerclient/external/github.com/docker/docker/pkg/pools",
			"Rev": "0099401a7342ad77e71ca9f9a57c5e72fb80f6b2"
		},
		{
			"ImportPath": "github.com/fsouza/go-dockerclient/external/github.com/docker/docker/pkg/promise",
			"Rev": "0099401a7342ad77e71ca9f9a57c5e72fb80f6b2"
		},
		{
			"ImportPath": "github.com/fsouza/go-dockerclient/external/github.com/docker/docker/pkg/stdcopy",
			"Rev": "0099401a7342ad77e71ca9f9a57c5e72fb80f6b2"
		},
		{
			"ImportPath": "github.com/fsouza/go-dockerclient/external/github.com/docker/docker/pkg/system",
			"Rev": "0099401a7342ad77e71ca9f9a57c5e72fb80f6b2"
		},
		{
			"ImportPath": "github.com/fsouza/go-dockerclient/external/github.com/docker/go-units",
			"Rev": "0099401a7342ad77e71ca9f9a57c5e72fb80f6b2"
		},
		{
			"ImportPath": "github.com/fsouza/go-dockerclient/external/github.com/hashicorp/go-cleanhttp",
			"Rev": "0099401a7342ad77e71ca9f9a57c5e72fb80f6b2"
		},
		{
			"ImportPath": "github.com/fsouza/go-dockerclient/external/github.com/opencontainers/runc/libcontainer/user",
			"Rev": "0099401a7342ad77e71ca9f9a57c5e72fb80f6b2"
		},
		{
			"ImportPath": "github.com/fsouza/go-dockerclient/external/golang.org/x/net/context",
			"Rev": "0099401a7342ad77e71ca9f9a57c5e72fb80f6b2"
		},
		{
			"ImportPath": "github.com/fsouza/go-dockerclient/external/golang.org/x/sys/unix",
			"Rev": "0099401a7342ad77e71ca9f9a57c5e72fb80f6b2"
		},
		{
			"ImportPath": "github.com/getsentry/raven-go",
			"Rev": "dffeb57df75d6a911f00232155194e43d79d38d7"
		},
		{
			"ImportPath": "github.com/ghodss/yaml",
			"Rev": "73d445a93680fa1a78ae23a5839bad48f32ba1ee"
		},
		{
			"ImportPath": "github.com/golang/glog",
			"Rev": "44145f04b68cf362d9c4df2182967c2275eaefed"
		},
		{
			"ImportPath": "github.com/golang/groupcache/lru",
			"Rev": "604ed5785183e59ae2789449d89e73f3a2a77987"
		},
		{
			"ImportPath": "github.com/golang/mock/gomock",
			"Rev": "06883d979f10cc178f2716846215c8cf90f9e363"
		},
		{
			"ImportPath": "github.com/golang/protobuf/proto",
			"Rev": "45bba206dd5270d96bac4942dcfe515726613249"
		},
		{
			"ImportPath": "github.com/google/cadvisor/info/v1",
			"Comment": "v0.21.1",
			"Rev": "49a08d5139ae0111757a110ea3b55fe9a607873d"
		},
		{
			"ImportPath": "github.com/google/gofuzz",
			"Rev": "bbcb9da2d746f8bdbd6a936686a0a6067ada0ec5"
		},
		{
			"ImportPath": "github.com/inconshreveable/mousetrap",
			"Rev": "76626ae9c91c4f2a10f34cad8ce83ea42c93bb75"
		},
		{
			"ImportPath": "github.com/juju/ratelimit",
			"Rev": "77ed1c8a01217656d2080ad51981f6e99adaa177"
		},
		{
			"ImportPath": "github.com/kardianos/osext",
			"Rev": "efacde03154693404c65e7aa7d461ac9014acd0c"
		},
		{
			"ImportPath": "github.com/matttproud/golang_protobuf_extensions/pbutil",
			"Rev": "fc2b8d3a73c4867e51861bbdd5ae3c1f0869dd6a"
		},
		{
			"ImportPath": "github.com/minio/minio-go",
			"Comment": "v1.0.0-94-ge9fd7b8",
			"Rev": "e9fd7b820d9a87122e159439ca034472040a43ce"
		},
		{
			"ImportPath": "github.com/opencontainers/runc/libcontainer/cgroups",
			"Comment": "v0.0.7-31-g4f60120",
			"Rev": "4f601205d475e1995472d81b3787b197008c5dd7"
		},
		{
			"ImportPath": "github.com/opencontainers/runc/libcontainer/cgroups/fs",
			"Comment": "v0.0.7-31-g4f60120",
			"Rev": "4f601205d475e1995472d81b3787b197008c5dd7"
		},
		{
			"ImportPath": "github.com/opencontainers/runc/libcontainer/configs",
			"Comment": "v0.0.7-31-g4f60120",
			"Rev": "4f601205d475e1995472d81b3787b197008c5dd7"
		},
		{
			"ImportPath": "github.com/opencontainers/runc/libcontainer/system",
			"Comment": "v0.0.7-31-g4f60120",
			"Rev": "4f601205d475e1995472d81b3787b197008c5dd7"
		},
		{
			"ImportPath": "github.com/opencontainers/runc/libcontainer/user",
			"Comment": "v0.0.7-31-g4f60120",
			"Rev": "4f601205d475e1995472d81b3787b197008c5dd7"
		},
		{
			"ImportPath": "github.com/pborman/uuid",
			"Rev": "ca53cad383cad2479bbba7f7a1a05797ec1386e4"
		},
		{
			"ImportPath": "github.com/prometheus/client_golang/prometheus",
			"Comment": "0.7.0-39-g3b78d7a",
			"Rev": "3b78d7a77f51ccbc364d4bc170920153022cfd08"
		},
		{
			"ImportPath": "github.com/prometheus/client_model/go",
			"Comment": "model-0.0.2-12-gfa8ad6f",
			"Rev": "fa8ad6fec33561be4280a8f0514318c79d7f6cb6"
		},
		{
			"ImportPath": "github.com/prometheus/common/expfmt",
			"Rev": "ef7a9a5fb138aa5d3a19988537606226869a0390"
		},
		{
			"ImportPath": "github.com/prometheus/common/model",
			"Rev": "ef7a9a5fb138aa5d3a19988537606226869a0390"
		},
		{
			"ImportPath": "github.com/prometheus/procfs",
			"Rev": "490cc6eb5fa45bf8a8b7b73c8bc82a8160e8531d"
		},
		{
			"ImportPath": "github.com/russross/blackfriday",
			"Comment": "v1.2-42-g77efab5",
			"Rev": "77efab57b2f74dd3f9051c79752b2e8995c8b789"
		},
		{
			"ImportPath": "github.com/shurcooL/sanitized_anchor_name",
			"Rev": "9a8b7d4e8f347bfa230879db9d7d4e4d9e19f962"
		},
		{
			"ImportPath": "github.com/spf13/cobra",
			"Rev": "1c44ec8d3f1552cac48999f9306da23c4d8a288b"
		},
		{
			"ImportPath": "github.com/spf13/pflag",
			"Rev": "08b1a584251b5b62f458943640fc8ebd4d50aaa5"
		},
		{
			"ImportPath": "github.com/stretchr/objx",
			"Rev": "cbeaeb16a013161a98496fad62933b1d21786672"
		},
		{
			"ImportPath": "github.com/stretchr/testify/assert",
			"Rev": "1297dc01ed0a819ff634c89707081a4df43baf6b"
		},
		{
			"ImportPath": "github.com/stretchr/testify/mock",
			"Rev": "1297dc01ed0a819ff634c89707081a4df43baf6b"
		},
		{
			"ImportPath": "github.com/stretchr/testify/require",
			"Rev": "1297dc01ed0a819ff634c89707081a4df43baf6b"
		},
		{
			"ImportPath": "github.com/ugorji/go/codec",
			"Rev": "a396ed22fc049df733440d90efe17475e3929ccb"
		},
		{
			"ImportPath": "gitlab.com/ayufan/golang-cli-helpers",
			"Rev": "0a14b63a7466ee44de4a90f998fad73afa8482bf"
		},
		{
			"ImportPath": "golang.org/x/crypto/curve25519",
			"Rev": "1f22c0103821b9390939b6776727195525381532"
		},
		{
			"ImportPath": "golang.org/x/crypto/ssh",
			"Rev": "1f22c0103821b9390939b6776727195525381532"
		},
		{
<<<<<<< HEAD
			"ImportPath": "golang.org/x/net/context",
			"Rev": "b797637b7aeeed133049c7281bfa31dcc9ca42d6"
=======
			"ImportPath": "golang.org/x/sys/windows",
			"Rev": "98fc11432b951eb53c62602ba4ae99d03c1fb7e2"
>>>>>>> fc781f98
		},
		{
			"ImportPath": "golang.org/x/sys/windows/registry",
			"Rev": "98fc11432b951eb53c62602ba4ae99d03c1fb7e2"
		},
		{
			"ImportPath": "golang.org/x/sys/windows/svc",
			"Rev": "98fc11432b951eb53c62602ba4ae99d03c1fb7e2"
		},
		{
			"ImportPath": "golang.org/x/sys/windows/svc/eventlog",
			"Rev": "98fc11432b951eb53c62602ba4ae99d03c1fb7e2"
		},
		{
			"ImportPath": "golang.org/x/sys/windows/svc/mgr",
			"Rev": "98fc11432b951eb53c62602ba4ae99d03c1fb7e2"
		},
		{
			"ImportPath": "golang.org/x/sys/windows/registry",
			"Rev": "98fc11432b951eb53c62602ba4ae99d03c1fb7e2"
		},
		{
			"ImportPath": "golang.org/x/sys/windows/svc",
			"Rev": "98fc11432b951eb53c62602ba4ae99d03c1fb7e2"
		},
		{
			"ImportPath": "golang.org/x/sys/windows/svc/eventlog",
			"Rev": "98fc11432b951eb53c62602ba4ae99d03c1fb7e2"
		},
		{
			"ImportPath": "golang.org/x/sys/windows/svc/mgr",
			"Rev": "98fc11432b951eb53c62602ba4ae99d03c1fb7e2"
		},
		{
			"ImportPath": "gopkg.in/yaml.v1",
			"Rev": "9f9df34309c04878acc86042b16630b0f696e1de"
		},
		{
			"ImportPath": "gopkg.in/yaml.v2",
			"Rev": "d466437aa4adc35830964cffc5b5f262c63ddcb4"
		},
		{
			"ImportPath": "k8s.io/kubernetes/pkg/api",
			"Comment": "v1.2.4",
			"Rev": "3eed1e3be6848b877ff80a93da3785d9034d0a4f"
		},
		{
			"ImportPath": "k8s.io/kubernetes/pkg/api/endpoints",
			"Comment": "v1.2.4",
			"Rev": "3eed1e3be6848b877ff80a93da3785d9034d0a4f"
		},
		{
			"ImportPath": "k8s.io/kubernetes/pkg/api/errors",
			"Comment": "v1.2.4",
			"Rev": "3eed1e3be6848b877ff80a93da3785d9034d0a4f"
		},
		{
			"ImportPath": "k8s.io/kubernetes/pkg/api/install",
			"Comment": "v1.2.4",
			"Rev": "3eed1e3be6848b877ff80a93da3785d9034d0a4f"
		},
		{
			"ImportPath": "k8s.io/kubernetes/pkg/api/meta",
			"Comment": "v1.2.4",
			"Rev": "3eed1e3be6848b877ff80a93da3785d9034d0a4f"
		},
		{
			"ImportPath": "k8s.io/kubernetes/pkg/api/pod",
			"Comment": "v1.2.4",
			"Rev": "3eed1e3be6848b877ff80a93da3785d9034d0a4f"
		},
		{
			"ImportPath": "k8s.io/kubernetes/pkg/api/resource",
			"Comment": "v1.2.4",
			"Rev": "3eed1e3be6848b877ff80a93da3785d9034d0a4f"
		},
		{
			"ImportPath": "k8s.io/kubernetes/pkg/api/service",
			"Comment": "v1.2.4",
			"Rev": "3eed1e3be6848b877ff80a93da3785d9034d0a4f"
		},
		{
			"ImportPath": "k8s.io/kubernetes/pkg/api/testapi",
			"Comment": "v1.2.4",
			"Rev": "3eed1e3be6848b877ff80a93da3785d9034d0a4f"
		},
		{
			"ImportPath": "k8s.io/kubernetes/pkg/api/unversioned",
			"Comment": "v1.2.4",
			"Rev": "3eed1e3be6848b877ff80a93da3785d9034d0a4f"
		},
		{
			"ImportPath": "k8s.io/kubernetes/pkg/api/util",
			"Comment": "v1.2.4",
			"Rev": "3eed1e3be6848b877ff80a93da3785d9034d0a4f"
		},
		{
			"ImportPath": "k8s.io/kubernetes/pkg/api/v1",
			"Comment": "v1.2.4",
			"Rev": "3eed1e3be6848b877ff80a93da3785d9034d0a4f"
		},
		{
			"ImportPath": "k8s.io/kubernetes/pkg/api/validation",
			"Comment": "v1.2.4",
			"Rev": "3eed1e3be6848b877ff80a93da3785d9034d0a4f"
		},
		{
			"ImportPath": "k8s.io/kubernetes/pkg/apimachinery",
			"Comment": "v1.2.4",
			"Rev": "3eed1e3be6848b877ff80a93da3785d9034d0a4f"
		},
		{
			"ImportPath": "k8s.io/kubernetes/pkg/apimachinery/registered",
			"Comment": "v1.2.4",
			"Rev": "3eed1e3be6848b877ff80a93da3785d9034d0a4f"
		},
		{
			"ImportPath": "k8s.io/kubernetes/pkg/apis/authorization",
			"Comment": "v1.2.4",
			"Rev": "3eed1e3be6848b877ff80a93da3785d9034d0a4f"
		},
		{
			"ImportPath": "k8s.io/kubernetes/pkg/apis/authorization/install",
			"Comment": "v1.2.4",
			"Rev": "3eed1e3be6848b877ff80a93da3785d9034d0a4f"
		},
		{
			"ImportPath": "k8s.io/kubernetes/pkg/apis/authorization/v1beta1",
			"Comment": "v1.2.4",
			"Rev": "3eed1e3be6848b877ff80a93da3785d9034d0a4f"
		},
		{
			"ImportPath": "k8s.io/kubernetes/pkg/apis/autoscaling",
			"Comment": "v1.2.4",
			"Rev": "3eed1e3be6848b877ff80a93da3785d9034d0a4f"
		},
		{
			"ImportPath": "k8s.io/kubernetes/pkg/apis/autoscaling/install",
			"Comment": "v1.2.4",
			"Rev": "3eed1e3be6848b877ff80a93da3785d9034d0a4f"
		},
		{
			"ImportPath": "k8s.io/kubernetes/pkg/apis/autoscaling/v1",
			"Comment": "v1.2.4",
			"Rev": "3eed1e3be6848b877ff80a93da3785d9034d0a4f"
		},
		{
			"ImportPath": "k8s.io/kubernetes/pkg/apis/batch",
			"Comment": "v1.2.4",
			"Rev": "3eed1e3be6848b877ff80a93da3785d9034d0a4f"
		},
		{
			"ImportPath": "k8s.io/kubernetes/pkg/apis/batch/install",
			"Comment": "v1.2.4",
			"Rev": "3eed1e3be6848b877ff80a93da3785d9034d0a4f"
		},
		{
			"ImportPath": "k8s.io/kubernetes/pkg/apis/batch/v1",
			"Comment": "v1.2.4",
			"Rev": "3eed1e3be6848b877ff80a93da3785d9034d0a4f"
		},
		{
			"ImportPath": "k8s.io/kubernetes/pkg/apis/componentconfig",
			"Comment": "v1.2.4",
			"Rev": "3eed1e3be6848b877ff80a93da3785d9034d0a4f"
		},
		{
			"ImportPath": "k8s.io/kubernetes/pkg/apis/componentconfig/install",
			"Comment": "v1.2.4",
			"Rev": "3eed1e3be6848b877ff80a93da3785d9034d0a4f"
		},
		{
			"ImportPath": "k8s.io/kubernetes/pkg/apis/componentconfig/v1alpha1",
			"Comment": "v1.2.4",
			"Rev": "3eed1e3be6848b877ff80a93da3785d9034d0a4f"
		},
		{
			"ImportPath": "k8s.io/kubernetes/pkg/apis/extensions",
			"Comment": "v1.2.4",
			"Rev": "3eed1e3be6848b877ff80a93da3785d9034d0a4f"
		},
		{
			"ImportPath": "k8s.io/kubernetes/pkg/apis/extensions/install",
			"Comment": "v1.2.4",
			"Rev": "3eed1e3be6848b877ff80a93da3785d9034d0a4f"
		},
		{
			"ImportPath": "k8s.io/kubernetes/pkg/apis/extensions/v1beta1",
			"Comment": "v1.2.4",
			"Rev": "3eed1e3be6848b877ff80a93da3785d9034d0a4f"
		},
		{
			"ImportPath": "k8s.io/kubernetes/pkg/apis/metrics",
			"Comment": "v1.2.4",
			"Rev": "3eed1e3be6848b877ff80a93da3785d9034d0a4f"
		},
		{
			"ImportPath": "k8s.io/kubernetes/pkg/apis/metrics/install",
			"Comment": "v1.2.4",
			"Rev": "3eed1e3be6848b877ff80a93da3785d9034d0a4f"
		},
		{
			"ImportPath": "k8s.io/kubernetes/pkg/apis/metrics/v1alpha1",
			"Comment": "v1.2.4",
			"Rev": "3eed1e3be6848b877ff80a93da3785d9034d0a4f"
		},
		{
			"ImportPath": "k8s.io/kubernetes/pkg/auth/user",
			"Comment": "v1.2.4",
			"Rev": "3eed1e3be6848b877ff80a93da3785d9034d0a4f"
		},
		{
			"ImportPath": "k8s.io/kubernetes/pkg/capabilities",
			"Comment": "v1.2.4",
			"Rev": "3eed1e3be6848b877ff80a93da3785d9034d0a4f"
		},
		{
			"ImportPath": "k8s.io/kubernetes/pkg/client/cache",
			"Comment": "v1.2.4",
			"Rev": "3eed1e3be6848b877ff80a93da3785d9034d0a4f"
		},
		{
			"ImportPath": "k8s.io/kubernetes/pkg/client/clientset_generated/internalclientset",
			"Comment": "v1.2.4",
			"Rev": "3eed1e3be6848b877ff80a93da3785d9034d0a4f"
		},
		{
			"ImportPath": "k8s.io/kubernetes/pkg/client/metrics",
			"Comment": "v1.2.4",
			"Rev": "3eed1e3be6848b877ff80a93da3785d9034d0a4f"
		},
		{
			"ImportPath": "k8s.io/kubernetes/pkg/client/record",
			"Comment": "v1.2.4",
			"Rev": "3eed1e3be6848b877ff80a93da3785d9034d0a4f"
		},
		{
			"ImportPath": "k8s.io/kubernetes/pkg/client/restclient",
			"Comment": "v1.2.4",
			"Rev": "3eed1e3be6848b877ff80a93da3785d9034d0a4f"
		},
		{
			"ImportPath": "k8s.io/kubernetes/pkg/client/transport",
			"Comment": "v1.2.4",
			"Rev": "3eed1e3be6848b877ff80a93da3785d9034d0a4f"
		},
		{
			"ImportPath": "k8s.io/kubernetes/pkg/client/typed/discovery",
			"Comment": "v1.2.4",
			"Rev": "3eed1e3be6848b877ff80a93da3785d9034d0a4f"
		},
		{
			"ImportPath": "k8s.io/kubernetes/pkg/client/typed/generated/core/unversioned",
			"Comment": "v1.2.4",
			"Rev": "3eed1e3be6848b877ff80a93da3785d9034d0a4f"
		},
		{
			"ImportPath": "k8s.io/kubernetes/pkg/client/typed/generated/extensions/unversioned",
			"Comment": "v1.2.4",
			"Rev": "3eed1e3be6848b877ff80a93da3785d9034d0a4f"
		},
		{
			"ImportPath": "k8s.io/kubernetes/pkg/client/unversioned",
			"Comment": "v1.2.4",
			"Rev": "3eed1e3be6848b877ff80a93da3785d9034d0a4f"
		},
		{
			"ImportPath": "k8s.io/kubernetes/pkg/client/unversioned/fake",
			"Comment": "v1.2.4",
			"Rev": "3eed1e3be6848b877ff80a93da3785d9034d0a4f"
		},
		{
			"ImportPath": "k8s.io/kubernetes/pkg/client/unversioned/remotecommand",
			"Comment": "v1.2.4",
			"Rev": "3eed1e3be6848b877ff80a93da3785d9034d0a4f"
		},
		{
			"ImportPath": "k8s.io/kubernetes/pkg/controller",
			"Comment": "v1.2.4",
			"Rev": "3eed1e3be6848b877ff80a93da3785d9034d0a4f"
		},
		{
			"ImportPath": "k8s.io/kubernetes/pkg/controller/framework",
			"Comment": "v1.2.4",
			"Rev": "3eed1e3be6848b877ff80a93da3785d9034d0a4f"
		},
		{
			"ImportPath": "k8s.io/kubernetes/pkg/conversion",
			"Comment": "v1.2.4",
			"Rev": "3eed1e3be6848b877ff80a93da3785d9034d0a4f"
		},
		{
			"ImportPath": "k8s.io/kubernetes/pkg/conversion/queryparams",
			"Comment": "v1.2.4",
			"Rev": "3eed1e3be6848b877ff80a93da3785d9034d0a4f"
		},
		{
			"ImportPath": "k8s.io/kubernetes/pkg/credentialprovider",
			"Comment": "v1.2.4",
			"Rev": "3eed1e3be6848b877ff80a93da3785d9034d0a4f"
		},
		{
			"ImportPath": "k8s.io/kubernetes/pkg/fieldpath",
			"Comment": "v1.2.4",
			"Rev": "3eed1e3be6848b877ff80a93da3785d9034d0a4f"
		},
		{
			"ImportPath": "k8s.io/kubernetes/pkg/fields",
			"Comment": "v1.2.4",
			"Rev": "3eed1e3be6848b877ff80a93da3785d9034d0a4f"
		},
		{
			"ImportPath": "k8s.io/kubernetes/pkg/kubectl",
			"Comment": "v1.2.4",
			"Rev": "3eed1e3be6848b877ff80a93da3785d9034d0a4f"
		},
		{
			"ImportPath": "k8s.io/kubernetes/pkg/kubectl/resource",
			"Comment": "v1.2.4",
			"Rev": "3eed1e3be6848b877ff80a93da3785d9034d0a4f"
		},
		{
			"ImportPath": "k8s.io/kubernetes/pkg/kubelet/qos",
			"Comment": "v1.2.4",
			"Rev": "3eed1e3be6848b877ff80a93da3785d9034d0a4f"
		},
		{
			"ImportPath": "k8s.io/kubernetes/pkg/kubelet/qos/util",
			"Comment": "v1.2.4",
			"Rev": "3eed1e3be6848b877ff80a93da3785d9034d0a4f"
		},
		{
			"ImportPath": "k8s.io/kubernetes/pkg/labels",
			"Comment": "v1.2.4",
			"Rev": "3eed1e3be6848b877ff80a93da3785d9034d0a4f"
		},
		{
			"ImportPath": "k8s.io/kubernetes/pkg/master/ports",
			"Comment": "v1.2.4",
			"Rev": "3eed1e3be6848b877ff80a93da3785d9034d0a4f"
		},
		{
			"ImportPath": "k8s.io/kubernetes/pkg/runtime",
			"Comment": "v1.2.4",
			"Rev": "3eed1e3be6848b877ff80a93da3785d9034d0a4f"
		},
		{
			"ImportPath": "k8s.io/kubernetes/pkg/runtime/serializer",
			"Comment": "v1.2.4",
			"Rev": "3eed1e3be6848b877ff80a93da3785d9034d0a4f"
		},
		{
			"ImportPath": "k8s.io/kubernetes/pkg/runtime/serializer/json",
			"Comment": "v1.2.4",
			"Rev": "3eed1e3be6848b877ff80a93da3785d9034d0a4f"
		},
		{
			"ImportPath": "k8s.io/kubernetes/pkg/runtime/serializer/recognizer",
			"Comment": "v1.2.4",
			"Rev": "3eed1e3be6848b877ff80a93da3785d9034d0a4f"
		},
		{
			"ImportPath": "k8s.io/kubernetes/pkg/runtime/serializer/versioning",
			"Comment": "v1.2.4",
			"Rev": "3eed1e3be6848b877ff80a93da3785d9034d0a4f"
		},
		{
			"ImportPath": "k8s.io/kubernetes/pkg/types",
			"Comment": "v1.2.4",
			"Rev": "3eed1e3be6848b877ff80a93da3785d9034d0a4f"
		},
		{
			"ImportPath": "k8s.io/kubernetes/pkg/util",
			"Comment": "v1.2.4",
			"Rev": "3eed1e3be6848b877ff80a93da3785d9034d0a4f"
		},
		{
			"ImportPath": "k8s.io/kubernetes/pkg/util/deployment",
			"Comment": "v1.2.4",
			"Rev": "3eed1e3be6848b877ff80a93da3785d9034d0a4f"
		},
		{
			"ImportPath": "k8s.io/kubernetes/pkg/util/errors",
			"Comment": "v1.2.4",
			"Rev": "3eed1e3be6848b877ff80a93da3785d9034d0a4f"
		},
		{
			"ImportPath": "k8s.io/kubernetes/pkg/util/hash",
			"Comment": "v1.2.4",
			"Rev": "3eed1e3be6848b877ff80a93da3785d9034d0a4f"
		},
		{
			"ImportPath": "k8s.io/kubernetes/pkg/util/httpstream",
			"Comment": "v1.2.4",
			"Rev": "3eed1e3be6848b877ff80a93da3785d9034d0a4f"
		},
		{
			"ImportPath": "k8s.io/kubernetes/pkg/util/httpstream/spdy",
			"Comment": "v1.2.4",
			"Rev": "3eed1e3be6848b877ff80a93da3785d9034d0a4f"
		},
		{
			"ImportPath": "k8s.io/kubernetes/pkg/util/integer",
			"Comment": "v1.2.4",
			"Rev": "3eed1e3be6848b877ff80a93da3785d9034d0a4f"
		},
		{
			"ImportPath": "k8s.io/kubernetes/pkg/util/intstr",
			"Comment": "v1.2.4",
			"Rev": "3eed1e3be6848b877ff80a93da3785d9034d0a4f"
		},
		{
			"ImportPath": "k8s.io/kubernetes/pkg/util/jsonpath",
			"Comment": "v1.2.4",
			"Rev": "3eed1e3be6848b877ff80a93da3785d9034d0a4f"
		},
		{
			"ImportPath": "k8s.io/kubernetes/pkg/util/labels",
			"Comment": "v1.2.4",
			"Rev": "3eed1e3be6848b877ff80a93da3785d9034d0a4f"
		},
		{
			"ImportPath": "k8s.io/kubernetes/pkg/util/net",
			"Comment": "v1.2.4",
			"Rev": "3eed1e3be6848b877ff80a93da3785d9034d0a4f"
		},
		{
			"ImportPath": "k8s.io/kubernetes/pkg/util/net/sets",
			"Comment": "v1.2.4",
			"Rev": "3eed1e3be6848b877ff80a93da3785d9034d0a4f"
		},
		{
			"ImportPath": "k8s.io/kubernetes/pkg/util/parsers",
			"Comment": "v1.2.4",
			"Rev": "3eed1e3be6848b877ff80a93da3785d9034d0a4f"
		},
		{
			"ImportPath": "k8s.io/kubernetes/pkg/util/pod",
			"Comment": "v1.2.4",
			"Rev": "3eed1e3be6848b877ff80a93da3785d9034d0a4f"
		},
		{
			"ImportPath": "k8s.io/kubernetes/pkg/util/rand",
			"Comment": "v1.2.4",
			"Rev": "3eed1e3be6848b877ff80a93da3785d9034d0a4f"
		},
		{
			"ImportPath": "k8s.io/kubernetes/pkg/util/runtime",
			"Comment": "v1.2.4",
			"Rev": "3eed1e3be6848b877ff80a93da3785d9034d0a4f"
		},
		{
			"ImportPath": "k8s.io/kubernetes/pkg/util/sets",
			"Comment": "v1.2.4",
			"Rev": "3eed1e3be6848b877ff80a93da3785d9034d0a4f"
		},
		{
			"ImportPath": "k8s.io/kubernetes/pkg/util/strategicpatch",
			"Comment": "v1.2.4",
			"Rev": "3eed1e3be6848b877ff80a93da3785d9034d0a4f"
		},
		{
			"ImportPath": "k8s.io/kubernetes/pkg/util/validation",
			"Comment": "v1.2.4",
			"Rev": "3eed1e3be6848b877ff80a93da3785d9034d0a4f"
		},
		{
			"ImportPath": "k8s.io/kubernetes/pkg/util/validation/field",
			"Comment": "v1.2.4",
			"Rev": "3eed1e3be6848b877ff80a93da3785d9034d0a4f"
		},
		{
			"ImportPath": "k8s.io/kubernetes/pkg/util/wait",
			"Comment": "v1.2.4",
			"Rev": "3eed1e3be6848b877ff80a93da3785d9034d0a4f"
		},
		{
			"ImportPath": "k8s.io/kubernetes/pkg/util/yaml",
			"Comment": "v1.2.4",
			"Rev": "3eed1e3be6848b877ff80a93da3785d9034d0a4f"
		},
		{
			"ImportPath": "k8s.io/kubernetes/pkg/version",
			"Comment": "v1.2.4",
			"Rev": "3eed1e3be6848b877ff80a93da3785d9034d0a4f"
		},
		{
			"ImportPath": "k8s.io/kubernetes/pkg/watch",
			"Comment": "v1.2.4",
			"Rev": "3eed1e3be6848b877ff80a93da3785d9034d0a4f"
		},
		{
			"ImportPath": "k8s.io/kubernetes/pkg/watch/json",
			"Comment": "v1.2.4",
			"Rev": "3eed1e3be6848b877ff80a93da3785d9034d0a4f"
		},
		{
			"ImportPath": "k8s.io/kubernetes/third_party/forked/json",
			"Comment": "v1.2.4",
			"Rev": "3eed1e3be6848b877ff80a93da3785d9034d0a4f"
		},
		{
			"ImportPath": "k8s.io/kubernetes/third_party/forked/reflect",
			"Comment": "v1.2.4",
			"Rev": "3eed1e3be6848b877ff80a93da3785d9034d0a4f"
		},
		{
			"ImportPath": "k8s.io/kubernetes/third_party/golang/netutil",
			"Comment": "v1.2.4",
			"Rev": "3eed1e3be6848b877ff80a93da3785d9034d0a4f"
		},
		{
			"ImportPath": "k8s.io/kubernetes/third_party/golang/template",
			"Comment": "v1.2.4",
			"Rev": "3eed1e3be6848b877ff80a93da3785d9034d0a4f"
		},
		{
			"ImportPath": "speter.net/go/exp/math/dec/inf",
			"Rev": "42ca6cd68aa922bc3f32f1e056e61b65945d9ad7"
		}
	]
}<|MERGE_RESOLUTION|>--- conflicted
+++ resolved
@@ -1,25 +1,15 @@
 {
 	"ImportPath": "gitlab.com/gitlab-org/gitlab-ci-multi-runner",
-<<<<<<< HEAD
-	"GoVersion": "go1.6.0",
-	"GodepVersion": "v71",
-=======
 	"GoVersion": "go1.7",
 	"GodepVersion": "v74",
->>>>>>> fc781f98
 	"Packages": [
 		"./..."
 	],
 	"Deps": [
 		{
-			"ImportPath": "bitbucket.org/ww/goautoneg",
-			"Comment": "null-5",
-			"Rev": "'75cd24fc2f2c2a2088577d12123ddee5f54e0675'"
-		},
-		{
 			"ImportPath": "github.com/BurntSushi/toml",
-			"Comment": "v0.1.0-24-gffbe061",
-			"Rev": "ffbe061dbf09df6f4d404ef06736cc2b9e2510f7"
+			"Comment": "v0.2.0",
+			"Rev": "bbd5bb678321a0d6e58f1099321dfa73391c1b6f"
 		},
 		{
 			"ImportPath": "github.com/Sirupsen/logrus",
@@ -31,65 +21,14 @@
 			"Rev": "0c8eb6d8fff2e2fb884a7bfd23e183fb63c0eff3"
 		},
 		{
-			"ImportPath": "github.com/beorn7/perks/quantile",
-			"Rev": "b965b613227fddccbfffe13eae360ed3fa822f8d"
-		},
-		{
-			"ImportPath": "github.com/blang/semver",
-			"Comment": "v3.0.1",
-			"Rev": "31b736133b98f26d5e078ec9eb591666edfd091f"
-		},
-		{
 			"ImportPath": "github.com/codegangsta/cli",
 			"Comment": "v1.8.0-4-g142e6cd",
 			"Rev": "142e6cd241a4dfbf7f07a018f1f8225180018da4"
 		},
 		{
-			"ImportPath": "github.com/cpuguy83/go-md2man/md2man",
-			"Comment": "v1.0.4",
-			"Rev": "71acacd42f85e5e82f70a55327789582a5200a90"
-		},
-		{
-			"ImportPath": "github.com/davecgh/go-spew/spew",
-			"Rev": "3e6e67c4dcea3ac2f25fd4731abc0e1deaf36216"
-		},
-		{
 			"ImportPath": "github.com/docker/docker/pkg/homedir",
 			"Comment": "v1.4.1-5743-g7ead74d",
 			"Rev": "7ead74d903de625eef9dc0ec83ba5bcedd0bc0dc"
-		},
-		{
-			"ImportPath": "github.com/docker/docker/pkg/parsers",
-			"Comment": "v1.4.1-5743-g7ead74d",
-			"Rev": "7ead74d903de625eef9dc0ec83ba5bcedd0bc0dc"
-		},
-		{
-			"ImportPath": "github.com/docker/go-units",
-			"Comment": "v0.1.0-21-g0bbddae",
-			"Rev": "0bbddae09c5a5419a8c6dcdd7ff90da3d450393b"
-		},
-		{
-			"ImportPath": "github.com/docker/spdystream",
-			"Rev": "43bffc458d55aa784be658c9867fbefcfcb7fecf"
-		},
-		{
-			"ImportPath": "github.com/docker/spdystream/spdy",
-			"Rev": "43bffc458d55aa784be658c9867fbefcfcb7fecf"
-		},
-		{
-			"ImportPath": "github.com/emicklei/go-restful",
-			"Comment": "v1.2",
-			"Rev": "777bb3f19bcafe2575ffb2a3e46af92509ae9594"
-		},
-		{
-			"ImportPath": "github.com/emicklei/go-restful/log",
-			"Comment": "v1.2",
-			"Rev": "777bb3f19bcafe2575ffb2a3e46af92509ae9594"
-		},
-		{
-			"ImportPath": "github.com/emicklei/go-restful/swagger",
-			"Comment": "v1.2",
-			"Rev": "777bb3f19bcafe2575ffb2a3e46af92509ae9594"
 		},
 		{
 			"ImportPath": "github.com/fsouza/go-dockerclient",
@@ -168,49 +107,12 @@
 			"Rev": "dffeb57df75d6a911f00232155194e43d79d38d7"
 		},
 		{
-			"ImportPath": "github.com/ghodss/yaml",
-			"Rev": "73d445a93680fa1a78ae23a5839bad48f32ba1ee"
-		},
-		{
-			"ImportPath": "github.com/golang/glog",
-			"Rev": "44145f04b68cf362d9c4df2182967c2275eaefed"
-		},
-		{
-			"ImportPath": "github.com/golang/groupcache/lru",
-			"Rev": "604ed5785183e59ae2789449d89e73f3a2a77987"
-		},
-		{
 			"ImportPath": "github.com/golang/mock/gomock",
 			"Rev": "06883d979f10cc178f2716846215c8cf90f9e363"
 		},
 		{
-			"ImportPath": "github.com/golang/protobuf/proto",
-			"Rev": "45bba206dd5270d96bac4942dcfe515726613249"
-		},
-		{
-			"ImportPath": "github.com/google/cadvisor/info/v1",
-			"Comment": "v0.21.1",
-			"Rev": "49a08d5139ae0111757a110ea3b55fe9a607873d"
-		},
-		{
-			"ImportPath": "github.com/google/gofuzz",
-			"Rev": "bbcb9da2d746f8bdbd6a936686a0a6067ada0ec5"
-		},
-		{
-			"ImportPath": "github.com/inconshreveable/mousetrap",
-			"Rev": "76626ae9c91c4f2a10f34cad8ce83ea42c93bb75"
-		},
-		{
-			"ImportPath": "github.com/juju/ratelimit",
-			"Rev": "77ed1c8a01217656d2080ad51981f6e99adaa177"
-		},
-		{
 			"ImportPath": "github.com/kardianos/osext",
 			"Rev": "efacde03154693404c65e7aa7d461ac9014acd0c"
-		},
-		{
-			"ImportPath": "github.com/matttproud/golang_protobuf_extensions/pbutil",
-			"Rev": "fc2b8d3a73c4867e51861bbdd5ae3c1f0869dd6a"
 		},
 		{
 			"ImportPath": "github.com/minio/minio-go",
@@ -218,72 +120,9 @@
 			"Rev": "e9fd7b820d9a87122e159439ca034472040a43ce"
 		},
 		{
-			"ImportPath": "github.com/opencontainers/runc/libcontainer/cgroups",
-			"Comment": "v0.0.7-31-g4f60120",
-			"Rev": "4f601205d475e1995472d81b3787b197008c5dd7"
-		},
-		{
-			"ImportPath": "github.com/opencontainers/runc/libcontainer/cgroups/fs",
-			"Comment": "v0.0.7-31-g4f60120",
-			"Rev": "4f601205d475e1995472d81b3787b197008c5dd7"
-		},
-		{
-			"ImportPath": "github.com/opencontainers/runc/libcontainer/configs",
-			"Comment": "v0.0.7-31-g4f60120",
-			"Rev": "4f601205d475e1995472d81b3787b197008c5dd7"
-		},
-		{
-			"ImportPath": "github.com/opencontainers/runc/libcontainer/system",
-			"Comment": "v0.0.7-31-g4f60120",
-			"Rev": "4f601205d475e1995472d81b3787b197008c5dd7"
-		},
-		{
 			"ImportPath": "github.com/opencontainers/runc/libcontainer/user",
 			"Comment": "v0.0.7-31-g4f60120",
 			"Rev": "4f601205d475e1995472d81b3787b197008c5dd7"
-		},
-		{
-			"ImportPath": "github.com/pborman/uuid",
-			"Rev": "ca53cad383cad2479bbba7f7a1a05797ec1386e4"
-		},
-		{
-			"ImportPath": "github.com/prometheus/client_golang/prometheus",
-			"Comment": "0.7.0-39-g3b78d7a",
-			"Rev": "3b78d7a77f51ccbc364d4bc170920153022cfd08"
-		},
-		{
-			"ImportPath": "github.com/prometheus/client_model/go",
-			"Comment": "model-0.0.2-12-gfa8ad6f",
-			"Rev": "fa8ad6fec33561be4280a8f0514318c79d7f6cb6"
-		},
-		{
-			"ImportPath": "github.com/prometheus/common/expfmt",
-			"Rev": "ef7a9a5fb138aa5d3a19988537606226869a0390"
-		},
-		{
-			"ImportPath": "github.com/prometheus/common/model",
-			"Rev": "ef7a9a5fb138aa5d3a19988537606226869a0390"
-		},
-		{
-			"ImportPath": "github.com/prometheus/procfs",
-			"Rev": "490cc6eb5fa45bf8a8b7b73c8bc82a8160e8531d"
-		},
-		{
-			"ImportPath": "github.com/russross/blackfriday",
-			"Comment": "v1.2-42-g77efab5",
-			"Rev": "77efab57b2f74dd3f9051c79752b2e8995c8b789"
-		},
-		{
-			"ImportPath": "github.com/shurcooL/sanitized_anchor_name",
-			"Rev": "9a8b7d4e8f347bfa230879db9d7d4e4d9e19f962"
-		},
-		{
-			"ImportPath": "github.com/spf13/cobra",
-			"Rev": "1c44ec8d3f1552cac48999f9306da23c4d8a288b"
-		},
-		{
-			"ImportPath": "github.com/spf13/pflag",
-			"Rev": "08b1a584251b5b62f458943640fc8ebd4d50aaa5"
 		},
 		{
 			"ImportPath": "github.com/stretchr/objx",
@@ -302,10 +141,6 @@
 			"Rev": "1297dc01ed0a819ff634c89707081a4df43baf6b"
 		},
 		{
-			"ImportPath": "github.com/ugorji/go/codec",
-			"Rev": "a396ed22fc049df733440d90efe17475e3929ccb"
-		},
-		{
 			"ImportPath": "gitlab.com/ayufan/golang-cli-helpers",
 			"Rev": "0a14b63a7466ee44de4a90f998fad73afa8482bf"
 		},
@@ -318,28 +153,7 @@
 			"Rev": "1f22c0103821b9390939b6776727195525381532"
 		},
 		{
-<<<<<<< HEAD
-			"ImportPath": "golang.org/x/net/context",
-			"Rev": "b797637b7aeeed133049c7281bfa31dcc9ca42d6"
-=======
 			"ImportPath": "golang.org/x/sys/windows",
-			"Rev": "98fc11432b951eb53c62602ba4ae99d03c1fb7e2"
->>>>>>> fc781f98
-		},
-		{
-			"ImportPath": "golang.org/x/sys/windows/registry",
-			"Rev": "98fc11432b951eb53c62602ba4ae99d03c1fb7e2"
-		},
-		{
-			"ImportPath": "golang.org/x/sys/windows/svc",
-			"Rev": "98fc11432b951eb53c62602ba4ae99d03c1fb7e2"
-		},
-		{
-			"ImportPath": "golang.org/x/sys/windows/svc/eventlog",
-			"Rev": "98fc11432b951eb53c62602ba4ae99d03c1fb7e2"
-		},
-		{
-			"ImportPath": "golang.org/x/sys/windows/svc/mgr",
 			"Rev": "98fc11432b951eb53c62602ba4ae99d03c1fb7e2"
 		},
 		{
@@ -361,489 +175,6 @@
 		{
 			"ImportPath": "gopkg.in/yaml.v1",
 			"Rev": "9f9df34309c04878acc86042b16630b0f696e1de"
-		},
-		{
-			"ImportPath": "gopkg.in/yaml.v2",
-			"Rev": "d466437aa4adc35830964cffc5b5f262c63ddcb4"
-		},
-		{
-			"ImportPath": "k8s.io/kubernetes/pkg/api",
-			"Comment": "v1.2.4",
-			"Rev": "3eed1e3be6848b877ff80a93da3785d9034d0a4f"
-		},
-		{
-			"ImportPath": "k8s.io/kubernetes/pkg/api/endpoints",
-			"Comment": "v1.2.4",
-			"Rev": "3eed1e3be6848b877ff80a93da3785d9034d0a4f"
-		},
-		{
-			"ImportPath": "k8s.io/kubernetes/pkg/api/errors",
-			"Comment": "v1.2.4",
-			"Rev": "3eed1e3be6848b877ff80a93da3785d9034d0a4f"
-		},
-		{
-			"ImportPath": "k8s.io/kubernetes/pkg/api/install",
-			"Comment": "v1.2.4",
-			"Rev": "3eed1e3be6848b877ff80a93da3785d9034d0a4f"
-		},
-		{
-			"ImportPath": "k8s.io/kubernetes/pkg/api/meta",
-			"Comment": "v1.2.4",
-			"Rev": "3eed1e3be6848b877ff80a93da3785d9034d0a4f"
-		},
-		{
-			"ImportPath": "k8s.io/kubernetes/pkg/api/pod",
-			"Comment": "v1.2.4",
-			"Rev": "3eed1e3be6848b877ff80a93da3785d9034d0a4f"
-		},
-		{
-			"ImportPath": "k8s.io/kubernetes/pkg/api/resource",
-			"Comment": "v1.2.4",
-			"Rev": "3eed1e3be6848b877ff80a93da3785d9034d0a4f"
-		},
-		{
-			"ImportPath": "k8s.io/kubernetes/pkg/api/service",
-			"Comment": "v1.2.4",
-			"Rev": "3eed1e3be6848b877ff80a93da3785d9034d0a4f"
-		},
-		{
-			"ImportPath": "k8s.io/kubernetes/pkg/api/testapi",
-			"Comment": "v1.2.4",
-			"Rev": "3eed1e3be6848b877ff80a93da3785d9034d0a4f"
-		},
-		{
-			"ImportPath": "k8s.io/kubernetes/pkg/api/unversioned",
-			"Comment": "v1.2.4",
-			"Rev": "3eed1e3be6848b877ff80a93da3785d9034d0a4f"
-		},
-		{
-			"ImportPath": "k8s.io/kubernetes/pkg/api/util",
-			"Comment": "v1.2.4",
-			"Rev": "3eed1e3be6848b877ff80a93da3785d9034d0a4f"
-		},
-		{
-			"ImportPath": "k8s.io/kubernetes/pkg/api/v1",
-			"Comment": "v1.2.4",
-			"Rev": "3eed1e3be6848b877ff80a93da3785d9034d0a4f"
-		},
-		{
-			"ImportPath": "k8s.io/kubernetes/pkg/api/validation",
-			"Comment": "v1.2.4",
-			"Rev": "3eed1e3be6848b877ff80a93da3785d9034d0a4f"
-		},
-		{
-			"ImportPath": "k8s.io/kubernetes/pkg/apimachinery",
-			"Comment": "v1.2.4",
-			"Rev": "3eed1e3be6848b877ff80a93da3785d9034d0a4f"
-		},
-		{
-			"ImportPath": "k8s.io/kubernetes/pkg/apimachinery/registered",
-			"Comment": "v1.2.4",
-			"Rev": "3eed1e3be6848b877ff80a93da3785d9034d0a4f"
-		},
-		{
-			"ImportPath": "k8s.io/kubernetes/pkg/apis/authorization",
-			"Comment": "v1.2.4",
-			"Rev": "3eed1e3be6848b877ff80a93da3785d9034d0a4f"
-		},
-		{
-			"ImportPath": "k8s.io/kubernetes/pkg/apis/authorization/install",
-			"Comment": "v1.2.4",
-			"Rev": "3eed1e3be6848b877ff80a93da3785d9034d0a4f"
-		},
-		{
-			"ImportPath": "k8s.io/kubernetes/pkg/apis/authorization/v1beta1",
-			"Comment": "v1.2.4",
-			"Rev": "3eed1e3be6848b877ff80a93da3785d9034d0a4f"
-		},
-		{
-			"ImportPath": "k8s.io/kubernetes/pkg/apis/autoscaling",
-			"Comment": "v1.2.4",
-			"Rev": "3eed1e3be6848b877ff80a93da3785d9034d0a4f"
-		},
-		{
-			"ImportPath": "k8s.io/kubernetes/pkg/apis/autoscaling/install",
-			"Comment": "v1.2.4",
-			"Rev": "3eed1e3be6848b877ff80a93da3785d9034d0a4f"
-		},
-		{
-			"ImportPath": "k8s.io/kubernetes/pkg/apis/autoscaling/v1",
-			"Comment": "v1.2.4",
-			"Rev": "3eed1e3be6848b877ff80a93da3785d9034d0a4f"
-		},
-		{
-			"ImportPath": "k8s.io/kubernetes/pkg/apis/batch",
-			"Comment": "v1.2.4",
-			"Rev": "3eed1e3be6848b877ff80a93da3785d9034d0a4f"
-		},
-		{
-			"ImportPath": "k8s.io/kubernetes/pkg/apis/batch/install",
-			"Comment": "v1.2.4",
-			"Rev": "3eed1e3be6848b877ff80a93da3785d9034d0a4f"
-		},
-		{
-			"ImportPath": "k8s.io/kubernetes/pkg/apis/batch/v1",
-			"Comment": "v1.2.4",
-			"Rev": "3eed1e3be6848b877ff80a93da3785d9034d0a4f"
-		},
-		{
-			"ImportPath": "k8s.io/kubernetes/pkg/apis/componentconfig",
-			"Comment": "v1.2.4",
-			"Rev": "3eed1e3be6848b877ff80a93da3785d9034d0a4f"
-		},
-		{
-			"ImportPath": "k8s.io/kubernetes/pkg/apis/componentconfig/install",
-			"Comment": "v1.2.4",
-			"Rev": "3eed1e3be6848b877ff80a93da3785d9034d0a4f"
-		},
-		{
-			"ImportPath": "k8s.io/kubernetes/pkg/apis/componentconfig/v1alpha1",
-			"Comment": "v1.2.4",
-			"Rev": "3eed1e3be6848b877ff80a93da3785d9034d0a4f"
-		},
-		{
-			"ImportPath": "k8s.io/kubernetes/pkg/apis/extensions",
-			"Comment": "v1.2.4",
-			"Rev": "3eed1e3be6848b877ff80a93da3785d9034d0a4f"
-		},
-		{
-			"ImportPath": "k8s.io/kubernetes/pkg/apis/extensions/install",
-			"Comment": "v1.2.4",
-			"Rev": "3eed1e3be6848b877ff80a93da3785d9034d0a4f"
-		},
-		{
-			"ImportPath": "k8s.io/kubernetes/pkg/apis/extensions/v1beta1",
-			"Comment": "v1.2.4",
-			"Rev": "3eed1e3be6848b877ff80a93da3785d9034d0a4f"
-		},
-		{
-			"ImportPath": "k8s.io/kubernetes/pkg/apis/metrics",
-			"Comment": "v1.2.4",
-			"Rev": "3eed1e3be6848b877ff80a93da3785d9034d0a4f"
-		},
-		{
-			"ImportPath": "k8s.io/kubernetes/pkg/apis/metrics/install",
-			"Comment": "v1.2.4",
-			"Rev": "3eed1e3be6848b877ff80a93da3785d9034d0a4f"
-		},
-		{
-			"ImportPath": "k8s.io/kubernetes/pkg/apis/metrics/v1alpha1",
-			"Comment": "v1.2.4",
-			"Rev": "3eed1e3be6848b877ff80a93da3785d9034d0a4f"
-		},
-		{
-			"ImportPath": "k8s.io/kubernetes/pkg/auth/user",
-			"Comment": "v1.2.4",
-			"Rev": "3eed1e3be6848b877ff80a93da3785d9034d0a4f"
-		},
-		{
-			"ImportPath": "k8s.io/kubernetes/pkg/capabilities",
-			"Comment": "v1.2.4",
-			"Rev": "3eed1e3be6848b877ff80a93da3785d9034d0a4f"
-		},
-		{
-			"ImportPath": "k8s.io/kubernetes/pkg/client/cache",
-			"Comment": "v1.2.4",
-			"Rev": "3eed1e3be6848b877ff80a93da3785d9034d0a4f"
-		},
-		{
-			"ImportPath": "k8s.io/kubernetes/pkg/client/clientset_generated/internalclientset",
-			"Comment": "v1.2.4",
-			"Rev": "3eed1e3be6848b877ff80a93da3785d9034d0a4f"
-		},
-		{
-			"ImportPath": "k8s.io/kubernetes/pkg/client/metrics",
-			"Comment": "v1.2.4",
-			"Rev": "3eed1e3be6848b877ff80a93da3785d9034d0a4f"
-		},
-		{
-			"ImportPath": "k8s.io/kubernetes/pkg/client/record",
-			"Comment": "v1.2.4",
-			"Rev": "3eed1e3be6848b877ff80a93da3785d9034d0a4f"
-		},
-		{
-			"ImportPath": "k8s.io/kubernetes/pkg/client/restclient",
-			"Comment": "v1.2.4",
-			"Rev": "3eed1e3be6848b877ff80a93da3785d9034d0a4f"
-		},
-		{
-			"ImportPath": "k8s.io/kubernetes/pkg/client/transport",
-			"Comment": "v1.2.4",
-			"Rev": "3eed1e3be6848b877ff80a93da3785d9034d0a4f"
-		},
-		{
-			"ImportPath": "k8s.io/kubernetes/pkg/client/typed/discovery",
-			"Comment": "v1.2.4",
-			"Rev": "3eed1e3be6848b877ff80a93da3785d9034d0a4f"
-		},
-		{
-			"ImportPath": "k8s.io/kubernetes/pkg/client/typed/generated/core/unversioned",
-			"Comment": "v1.2.4",
-			"Rev": "3eed1e3be6848b877ff80a93da3785d9034d0a4f"
-		},
-		{
-			"ImportPath": "k8s.io/kubernetes/pkg/client/typed/generated/extensions/unversioned",
-			"Comment": "v1.2.4",
-			"Rev": "3eed1e3be6848b877ff80a93da3785d9034d0a4f"
-		},
-		{
-			"ImportPath": "k8s.io/kubernetes/pkg/client/unversioned",
-			"Comment": "v1.2.4",
-			"Rev": "3eed1e3be6848b877ff80a93da3785d9034d0a4f"
-		},
-		{
-			"ImportPath": "k8s.io/kubernetes/pkg/client/unversioned/fake",
-			"Comment": "v1.2.4",
-			"Rev": "3eed1e3be6848b877ff80a93da3785d9034d0a4f"
-		},
-		{
-			"ImportPath": "k8s.io/kubernetes/pkg/client/unversioned/remotecommand",
-			"Comment": "v1.2.4",
-			"Rev": "3eed1e3be6848b877ff80a93da3785d9034d0a4f"
-		},
-		{
-			"ImportPath": "k8s.io/kubernetes/pkg/controller",
-			"Comment": "v1.2.4",
-			"Rev": "3eed1e3be6848b877ff80a93da3785d9034d0a4f"
-		},
-		{
-			"ImportPath": "k8s.io/kubernetes/pkg/controller/framework",
-			"Comment": "v1.2.4",
-			"Rev": "3eed1e3be6848b877ff80a93da3785d9034d0a4f"
-		},
-		{
-			"ImportPath": "k8s.io/kubernetes/pkg/conversion",
-			"Comment": "v1.2.4",
-			"Rev": "3eed1e3be6848b877ff80a93da3785d9034d0a4f"
-		},
-		{
-			"ImportPath": "k8s.io/kubernetes/pkg/conversion/queryparams",
-			"Comment": "v1.2.4",
-			"Rev": "3eed1e3be6848b877ff80a93da3785d9034d0a4f"
-		},
-		{
-			"ImportPath": "k8s.io/kubernetes/pkg/credentialprovider",
-			"Comment": "v1.2.4",
-			"Rev": "3eed1e3be6848b877ff80a93da3785d9034d0a4f"
-		},
-		{
-			"ImportPath": "k8s.io/kubernetes/pkg/fieldpath",
-			"Comment": "v1.2.4",
-			"Rev": "3eed1e3be6848b877ff80a93da3785d9034d0a4f"
-		},
-		{
-			"ImportPath": "k8s.io/kubernetes/pkg/fields",
-			"Comment": "v1.2.4",
-			"Rev": "3eed1e3be6848b877ff80a93da3785d9034d0a4f"
-		},
-		{
-			"ImportPath": "k8s.io/kubernetes/pkg/kubectl",
-			"Comment": "v1.2.4",
-			"Rev": "3eed1e3be6848b877ff80a93da3785d9034d0a4f"
-		},
-		{
-			"ImportPath": "k8s.io/kubernetes/pkg/kubectl/resource",
-			"Comment": "v1.2.4",
-			"Rev": "3eed1e3be6848b877ff80a93da3785d9034d0a4f"
-		},
-		{
-			"ImportPath": "k8s.io/kubernetes/pkg/kubelet/qos",
-			"Comment": "v1.2.4",
-			"Rev": "3eed1e3be6848b877ff80a93da3785d9034d0a4f"
-		},
-		{
-			"ImportPath": "k8s.io/kubernetes/pkg/kubelet/qos/util",
-			"Comment": "v1.2.4",
-			"Rev": "3eed1e3be6848b877ff80a93da3785d9034d0a4f"
-		},
-		{
-			"ImportPath": "k8s.io/kubernetes/pkg/labels",
-			"Comment": "v1.2.4",
-			"Rev": "3eed1e3be6848b877ff80a93da3785d9034d0a4f"
-		},
-		{
-			"ImportPath": "k8s.io/kubernetes/pkg/master/ports",
-			"Comment": "v1.2.4",
-			"Rev": "3eed1e3be6848b877ff80a93da3785d9034d0a4f"
-		},
-		{
-			"ImportPath": "k8s.io/kubernetes/pkg/runtime",
-			"Comment": "v1.2.4",
-			"Rev": "3eed1e3be6848b877ff80a93da3785d9034d0a4f"
-		},
-		{
-			"ImportPath": "k8s.io/kubernetes/pkg/runtime/serializer",
-			"Comment": "v1.2.4",
-			"Rev": "3eed1e3be6848b877ff80a93da3785d9034d0a4f"
-		},
-		{
-			"ImportPath": "k8s.io/kubernetes/pkg/runtime/serializer/json",
-			"Comment": "v1.2.4",
-			"Rev": "3eed1e3be6848b877ff80a93da3785d9034d0a4f"
-		},
-		{
-			"ImportPath": "k8s.io/kubernetes/pkg/runtime/serializer/recognizer",
-			"Comment": "v1.2.4",
-			"Rev": "3eed1e3be6848b877ff80a93da3785d9034d0a4f"
-		},
-		{
-			"ImportPath": "k8s.io/kubernetes/pkg/runtime/serializer/versioning",
-			"Comment": "v1.2.4",
-			"Rev": "3eed1e3be6848b877ff80a93da3785d9034d0a4f"
-		},
-		{
-			"ImportPath": "k8s.io/kubernetes/pkg/types",
-			"Comment": "v1.2.4",
-			"Rev": "3eed1e3be6848b877ff80a93da3785d9034d0a4f"
-		},
-		{
-			"ImportPath": "k8s.io/kubernetes/pkg/util",
-			"Comment": "v1.2.4",
-			"Rev": "3eed1e3be6848b877ff80a93da3785d9034d0a4f"
-		},
-		{
-			"ImportPath": "k8s.io/kubernetes/pkg/util/deployment",
-			"Comment": "v1.2.4",
-			"Rev": "3eed1e3be6848b877ff80a93da3785d9034d0a4f"
-		},
-		{
-			"ImportPath": "k8s.io/kubernetes/pkg/util/errors",
-			"Comment": "v1.2.4",
-			"Rev": "3eed1e3be6848b877ff80a93da3785d9034d0a4f"
-		},
-		{
-			"ImportPath": "k8s.io/kubernetes/pkg/util/hash",
-			"Comment": "v1.2.4",
-			"Rev": "3eed1e3be6848b877ff80a93da3785d9034d0a4f"
-		},
-		{
-			"ImportPath": "k8s.io/kubernetes/pkg/util/httpstream",
-			"Comment": "v1.2.4",
-			"Rev": "3eed1e3be6848b877ff80a93da3785d9034d0a4f"
-		},
-		{
-			"ImportPath": "k8s.io/kubernetes/pkg/util/httpstream/spdy",
-			"Comment": "v1.2.4",
-			"Rev": "3eed1e3be6848b877ff80a93da3785d9034d0a4f"
-		},
-		{
-			"ImportPath": "k8s.io/kubernetes/pkg/util/integer",
-			"Comment": "v1.2.4",
-			"Rev": "3eed1e3be6848b877ff80a93da3785d9034d0a4f"
-		},
-		{
-			"ImportPath": "k8s.io/kubernetes/pkg/util/intstr",
-			"Comment": "v1.2.4",
-			"Rev": "3eed1e3be6848b877ff80a93da3785d9034d0a4f"
-		},
-		{
-			"ImportPath": "k8s.io/kubernetes/pkg/util/jsonpath",
-			"Comment": "v1.2.4",
-			"Rev": "3eed1e3be6848b877ff80a93da3785d9034d0a4f"
-		},
-		{
-			"ImportPath": "k8s.io/kubernetes/pkg/util/labels",
-			"Comment": "v1.2.4",
-			"Rev": "3eed1e3be6848b877ff80a93da3785d9034d0a4f"
-		},
-		{
-			"ImportPath": "k8s.io/kubernetes/pkg/util/net",
-			"Comment": "v1.2.4",
-			"Rev": "3eed1e3be6848b877ff80a93da3785d9034d0a4f"
-		},
-		{
-			"ImportPath": "k8s.io/kubernetes/pkg/util/net/sets",
-			"Comment": "v1.2.4",
-			"Rev": "3eed1e3be6848b877ff80a93da3785d9034d0a4f"
-		},
-		{
-			"ImportPath": "k8s.io/kubernetes/pkg/util/parsers",
-			"Comment": "v1.2.4",
-			"Rev": "3eed1e3be6848b877ff80a93da3785d9034d0a4f"
-		},
-		{
-			"ImportPath": "k8s.io/kubernetes/pkg/util/pod",
-			"Comment": "v1.2.4",
-			"Rev": "3eed1e3be6848b877ff80a93da3785d9034d0a4f"
-		},
-		{
-			"ImportPath": "k8s.io/kubernetes/pkg/util/rand",
-			"Comment": "v1.2.4",
-			"Rev": "3eed1e3be6848b877ff80a93da3785d9034d0a4f"
-		},
-		{
-			"ImportPath": "k8s.io/kubernetes/pkg/util/runtime",
-			"Comment": "v1.2.4",
-			"Rev": "3eed1e3be6848b877ff80a93da3785d9034d0a4f"
-		},
-		{
-			"ImportPath": "k8s.io/kubernetes/pkg/util/sets",
-			"Comment": "v1.2.4",
-			"Rev": "3eed1e3be6848b877ff80a93da3785d9034d0a4f"
-		},
-		{
-			"ImportPath": "k8s.io/kubernetes/pkg/util/strategicpatch",
-			"Comment": "v1.2.4",
-			"Rev": "3eed1e3be6848b877ff80a93da3785d9034d0a4f"
-		},
-		{
-			"ImportPath": "k8s.io/kubernetes/pkg/util/validation",
-			"Comment": "v1.2.4",
-			"Rev": "3eed1e3be6848b877ff80a93da3785d9034d0a4f"
-		},
-		{
-			"ImportPath": "k8s.io/kubernetes/pkg/util/validation/field",
-			"Comment": "v1.2.4",
-			"Rev": "3eed1e3be6848b877ff80a93da3785d9034d0a4f"
-		},
-		{
-			"ImportPath": "k8s.io/kubernetes/pkg/util/wait",
-			"Comment": "v1.2.4",
-			"Rev": "3eed1e3be6848b877ff80a93da3785d9034d0a4f"
-		},
-		{
-			"ImportPath": "k8s.io/kubernetes/pkg/util/yaml",
-			"Comment": "v1.2.4",
-			"Rev": "3eed1e3be6848b877ff80a93da3785d9034d0a4f"
-		},
-		{
-			"ImportPath": "k8s.io/kubernetes/pkg/version",
-			"Comment": "v1.2.4",
-			"Rev": "3eed1e3be6848b877ff80a93da3785d9034d0a4f"
-		},
-		{
-			"ImportPath": "k8s.io/kubernetes/pkg/watch",
-			"Comment": "v1.2.4",
-			"Rev": "3eed1e3be6848b877ff80a93da3785d9034d0a4f"
-		},
-		{
-			"ImportPath": "k8s.io/kubernetes/pkg/watch/json",
-			"Comment": "v1.2.4",
-			"Rev": "3eed1e3be6848b877ff80a93da3785d9034d0a4f"
-		},
-		{
-			"ImportPath": "k8s.io/kubernetes/third_party/forked/json",
-			"Comment": "v1.2.4",
-			"Rev": "3eed1e3be6848b877ff80a93da3785d9034d0a4f"
-		},
-		{
-			"ImportPath": "k8s.io/kubernetes/third_party/forked/reflect",
-			"Comment": "v1.2.4",
-			"Rev": "3eed1e3be6848b877ff80a93da3785d9034d0a4f"
-		},
-		{
-			"ImportPath": "k8s.io/kubernetes/third_party/golang/netutil",
-			"Comment": "v1.2.4",
-			"Rev": "3eed1e3be6848b877ff80a93da3785d9034d0a4f"
-		},
-		{
-			"ImportPath": "k8s.io/kubernetes/third_party/golang/template",
-			"Comment": "v1.2.4",
-			"Rev": "3eed1e3be6848b877ff80a93da3785d9034d0a4f"
-		},
-		{
-			"ImportPath": "speter.net/go/exp/math/dec/inf",
-			"Rev": "42ca6cd68aa922bc3f32f1e056e61b65945d9ad7"
 		}
 	]
 }