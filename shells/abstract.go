package shells

import (
	"path"
	"path/filepath"
	"strconv"
	"strings"

	"errors"
	"gitlab.com/gitlab-org/gitlab-ci-multi-runner/common"
)

type AbstractShell struct {
}

func (b *AbstractShell) GetFeatures(features *common.FeaturesInfo) {
	features.Artifacts = true
	features.Cache = true
}

func (b *AbstractShell) GetSupportedOptions() []string {
	return []string{"artifacts", "cache", "dependencies", "after_script"}
}

func (b *AbstractShell) writeCdBuildDir(w ShellWriter, info common.ShellScriptInfo) {
	w.Cd(info.Build.FullProjectDir())
}

func (b *AbstractShell) writeExports(w ShellWriter, info common.ShellScriptInfo) {
	for _, variable := range info.Build.GetAllVariables() {
		w.Variable(variable)
	}
}

func (b *AbstractShell) writeTLSCAInfo(w ShellWriter, build *common.Build, key string) {
	if build.TLSCAChain != "" {
		w.Variable(common.BuildVariable{
			Key:      key,
			Value:    build.TLSCAChain,
			Public:   true,
			Internal: true,
			File:     true,
		})
	}
}

func (b *AbstractShell) writeCloneCmd(w ShellWriter, build *common.Build, projectDir string) {
	w.RmDir(projectDir)
	if depth := build.GetGitDepth(); depth != "" {
		w.Notice("Cloning repository for %s with git depth set to %s...", build.RefName, depth)
		w.Command("git", "clone", build.RepoURL, projectDir, "--depth", depth, "--branch", build.RefName)
	} else {
		w.Notice("Cloning repository...")
		w.Command("git", "clone", build.RepoURL, projectDir)
	}
	w.Cd(projectDir)
}

func (b *AbstractShell) writeFetchCmd(w ShellWriter, build *common.Build, projectDir string, gitDir string) {
	depth := build.GetGitDepth()

	w.IfDirectory(gitDir)
	if depth != "" {
		w.Notice("Fetching changes for %s with git depth set to %s...", build.RefName, depth)
	} else {
		w.Notice("Fetching changes...")
	}
	w.Cd(projectDir)
	w.Command("git", "clean", "-ffdx")
	w.Command("git", "reset", "--hard")
	w.Command("git", "remote", "set-url", "origin", build.RepoURL)
	if depth != "" {
		var refspec string
		if build.Tag {
			refspec = "+refs/tags/" + build.RefName + ":refs/tags/" + build.RefName
		} else {
			refspec = "+refs/heads/" + build.RefName + ":refs/remotes/origin/" + build.RefName
		}
		w.Command("git", "fetch", "--depth", depth, "origin", "--prune", refspec)
	} else {
		w.Command("git", "fetch", "origin", "--prune", "+refs/heads/*:refs/remotes/origin/*", "+refs/tags/*:refs/tags/*")
	}
	w.Else()
	b.writeCloneCmd(w, build, projectDir)
	w.EndIf()
}

func (b *AbstractShell) writeCheckoutCmd(w ShellWriter, build *common.Build) {
	w.Notice("Checking out %s as %s...", build.Sha[0:8], build.RefName)
	// We remove a git index file, this is required if `git checkout` is terminated
	w.RmFile(".git/index.lock")
	w.Command("git", "checkout", "-q", build.Sha)
}

func (b *AbstractShell) cacheFile(build *common.Build, userKey string) (key, file string) {
	if build.CacheDir == "" {
		return
	}

	// Deduce cache key
	key = path.Join(build.Name, build.RefName)
	if userKey != "" {
		key = build.GetAllVariables().ExpandValue(userKey)
	}

	// Ignore cache without the key
	if key == "" {
		return
	}

	file = path.Join(build.CacheDir, key, "cache.zip")
	file, err := filepath.Rel(build.BuildDir, file)
	if err != nil {
		return "", ""
	}
	return
}

func (o *archivingOptions) CommandArguments() (args []string) {
	for _, path := range o.Paths {
		args = append(args, "--path", path)
	}

	if o.Untracked {
		args = append(args, "--untracked")
	}
	return
}

func (b *AbstractShell) cacheExtractor(w ShellWriter, options *archivingOptions, info common.ShellScriptInfo) {
	if options == nil {
		return
	}
	if info.RunnerCommand == "" {
		w.Warning("The cache is not supported in this executor.")
		return
	}

	// Skip restoring cache if no cache is defined
	if archiverArgs := options.CommandArguments(); len(archiverArgs) == 0 {
		return
	}

	// Skip archiving if no cache is defined
	cacheKey, cacheFile := b.cacheFile(info.Build, options.Key)
	if cacheKey == "" {
		return
	}

	args := []string{
		"cache-extractor",
		"--file", cacheFile,
	}

	// Generate cache download address
	if url := getCacheDownloadURL(info.Build, cacheKey); url != nil {
		args = append(args, "--url", url.String())
	}

	// Execute archive command
	w.Notice("Checking cache for %s...", cacheKey)
	w.Command(info.RunnerCommand, args...)
}

func (b *AbstractShell) downloadArtifacts(w ShellWriter, build *common.BuildInfo, info common.ShellScriptInfo) {
	if info.RunnerCommand == "" {
		w.Warning("The artifacts downloading is not supported in this executor.")
		return
	}

	args := []string{
		"artifacts-downloader",
		"--url",
		info.Build.Runner.URL,
		"--token",
		build.Token,
		"--id",
		strconv.Itoa(build.ID),
	}

	w.Notice("Downloading artifacts for %s (%d)...", build.Name, build.ID)
	w.Command(info.RunnerCommand, args...)
}

func (b *AbstractShell) downloadAllArtifacts(w ShellWriter, dependencies *dependencies, info common.ShellScriptInfo) {
	for _, otherBuild := range info.Build.DependsOnBuilds {
		if otherBuild.Artifacts == nil || otherBuild.Artifacts.Filename == "" {
			continue
		}
		if !dependencies.IsDependent(otherBuild.Name) {
			continue
		}
		b.downloadArtifacts(w, &otherBuild, info)
	}
}

func (b *AbstractShell) writePrepareScript(w ShellWriter, info common.ShellScriptInfo) (err error) {
	b.writeExports(w, info)

	build := info.Build
	projectDir := build.FullProjectDir()
	gitDir := path.Join(build.FullProjectDir(), ".git")

	b.writeTLSCAInfo(w, info.Build, "GIT_SSL_CAINFO")
	b.writeTLSCAInfo(w, info.Build, "CI_SERVER_TLS_CA_FILE")

<<<<<<< HEAD
	if info.PreCloneScript != "" {
		b.writeCommands(w, info.PreCloneScript)
	}

	if build.AllowGitFetch {
=======
	w.Command("git", "config", "--global", "fetch.recurseSubmodules", "false")
	switch info.Build.GetGitStrategy() {
	case common.GitFetch:
>>>>>>> 4cf6a14f
		b.writeFetchCmd(w, build, projectDir, gitDir)

	case common.GitClone:
		b.writeCloneCmd(w, build, projectDir)

	default:
		return errors.New("unknown GIT_STRATEGY")
	}

	b.writeCheckoutCmd(w, build)

	// Parse options
	var options shellOptions
	err = info.Build.Options.Decode(&options)
	if err != nil {
		return
	}

	// Try to restore from main cache, if not found cache for master
	b.cacheExtractor(w, options.Cache, info)

	// Process all artifacts
	b.downloadAllArtifacts(w, options.Dependencies, info)
	return nil
}

<<<<<<< HEAD
func (b *AbstractShell) writeCommands(w ShellWriter, commands string) {
=======
func (b *AbstractShell) writeBuildScript(w ShellWriter, info common.ShellScriptInfo) (err error) {
	b.writeExports(w, info)
	b.writeCdBuildDir(w, info)

	commands := info.Build.Commands
>>>>>>> 4cf6a14f
	commands = strings.TrimSpace(commands)
	for _, command := range strings.Split(commands, "\n") {
		command = strings.TrimSpace(command)
		if command != "" {
			w.Notice("$ %s", command)
		} else {
			w.EmptyLine()
		}
		w.Line(command)
		w.CheckForErrors()
	}

	return nil
}

func (b *AbstractShell) GenerateCommands(w ShellWriter, info common.ShellScriptInfo) {
	b.writeExports(w, info)
	b.writeCdBuildDir(w, info)

	if info.PreBuildScript != "" {
		b.writeCommands(w, info.PreBuildScript)
	}

	b.writeCommands(w, info.Build.Commands)
}

func (b *AbstractShell) cacheArchiver(w ShellWriter, options *archivingOptions, info common.ShellScriptInfo) {
	if options == nil {
		return
	}

	if info.RunnerCommand == "" {
		w.Warning("The cache is not supported in this executor.")
		return
	}

	// Skip archiving if no cache is defined
	cacheKey, cacheFile := b.cacheFile(info.Build, options.Key)
	if cacheKey == "" {
		return
	}

	args := []string{
		"cache-archiver",
		"--file", cacheFile,
	}

	// Create list of files to archive
	archiverArgs := options.CommandArguments()
	if len(archiverArgs) == 0 {
		// Skip creating archive
		return
	}
	args = append(args, archiverArgs...)

	// Generate cache upload address
	if url := getCacheUploadURL(info.Build, cacheKey); url != nil {
		args = append(args, "--url", url.String())
	}

	// Execute archive command
	w.Notice("Creating cache %s...", cacheKey)
	w.Command(info.RunnerCommand, args...)
}

func (b *AbstractShell) uploadArtifacts(w ShellWriter, options *archivingOptions, info common.ShellScriptInfo) {
	if options == nil {
		return
	}
	if info.Build.Runner.URL == "" {
		return
	}
	if info.RunnerCommand == "" {
		w.Warning("The artifacts uploading is not supported in this executor.")
		return
	}

	args := []string{
		"artifacts-uploader",
		"--url",
		info.Build.Runner.URL,
		"--token",
		info.Build.Token,
		"--id",
		strconv.Itoa(info.Build.ID),
	}

	// Create list of files to archive
	archiverArgs := options.CommandArguments()
	if len(archiverArgs) == 0 {
		// Skip creating archive
		return
	}
	args = append(args, archiverArgs...)

	// Get artifacts:name
	if name, ok := info.Build.Options.GetString("artifacts", "name"); ok && name != "" {
		args = append(args, "--name", name)
	}

	// Get artifacts:expire_in
	if expireIn, ok := info.Build.Options.GetString("artifacts", "expire_in"); ok && expireIn != "" {
		args = append(args, "--expire-in", expireIn)
	}

	w.Notice("Uploading artifacts...")
	w.Command(info.RunnerCommand, args...)
}

func (b *AbstractShell) writeAfterScript(w ShellWriter, info common.ShellScriptInfo) error {
	shellOptions := struct {
		AfterScript []string `json:"after_script"`
	}{}
	err := info.Build.Options.Decode(&shellOptions)
	if err != nil {
		return err
	}

	if len(shellOptions.AfterScript) == 0 {
		return nil
	}

	b.writeExports(w, info)
	b.writeCdBuildDir(w, info)

	w.Notice("Running after script...")

	for _, command := range shellOptions.AfterScript {
		command = strings.TrimSpace(command)
		if command != "" {
			w.Notice("$ %s", command)
		} else {
			w.EmptyLine()
		}
		w.Line(command)
		w.CheckForErrors()
	}

	return nil
}

func (b *AbstractShell) writeArchiveCacheScript(w ShellWriter, info common.ShellScriptInfo) (err error) {
	// Parse options
	var options shellOptions
	err = info.Build.Options.Decode(&options)
	if err != nil {
		return
	}

	b.writeExports(w, info)
	b.writeCdBuildDir(w, info)
	b.writeTLSCAInfo(w, info.Build, "CI_SERVER_TLS_CA_FILE")

	// Find cached files and archive them
	b.cacheArchiver(w, options.Cache, info)
	return
}

func (b *AbstractShell) writeUploadArtifactsScript(w ShellWriter, info common.ShellScriptInfo) (err error) {
	// Parse options
	var options shellOptions
	err = info.Build.Options.Decode(&options)
	if err != nil {
		return
	}

	b.writeExports(w, info)
	b.writeCdBuildDir(w, info)
	b.writeTLSCAInfo(w, info.Build, "CI_SERVER_TLS_CA_FILE")

	// Upload artifacts
	b.uploadArtifacts(w, options.Artifacts, info)
	return
}

func (b *AbstractShell) writeScript(w ShellWriter, scriptType common.ShellScriptType, info common.ShellScriptInfo) (err error) {
	switch scriptType {
	case common.ShellPrepareScript:
		return b.writePrepareScript(w, info)

	case common.ShellBuildScript:
		return b.writeBuildScript(w, info)

	case common.ShellAfterScript:
		return b.writeAfterScript(w, info)

	case common.ShellArchiveCache:
		return b.writeArchiveCacheScript(w, info)

	case common.ShellUploadArtifacts:
		return b.writeUploadArtifactsScript(w, info)

	default:
		return errors.New("Not supported script type: " + string(scriptType))
	}
}<|MERGE_RESOLUTION|>--- conflicted
+++ resolved
@@ -204,17 +204,13 @@
 	b.writeTLSCAInfo(w, info.Build, "GIT_SSL_CAINFO")
 	b.writeTLSCAInfo(w, info.Build, "CI_SERVER_TLS_CA_FILE")
 
-<<<<<<< HEAD
 	if info.PreCloneScript != "" {
 		b.writeCommands(w, info.PreCloneScript)
 	}
 
-	if build.AllowGitFetch {
-=======
 	w.Command("git", "config", "--global", "fetch.recurseSubmodules", "false")
 	switch info.Build.GetGitStrategy() {
 	case common.GitFetch:
->>>>>>> 4cf6a14f
 		b.writeFetchCmd(w, build, projectDir, gitDir)
 
 	case common.GitClone:
@@ -241,15 +237,8 @@
 	return nil
 }
 
-<<<<<<< HEAD
+// Write the given string of commands using the provided ShellWriter object.
 func (b *AbstractShell) writeCommands(w ShellWriter, commands string) {
-=======
-func (b *AbstractShell) writeBuildScript(w ShellWriter, info common.ShellScriptInfo) (err error) {
-	b.writeExports(w, info)
-	b.writeCdBuildDir(w, info)
-
-	commands := info.Build.Commands
->>>>>>> 4cf6a14f
 	commands = strings.TrimSpace(commands)
 	for _, command := range strings.Split(commands, "\n") {
 		command = strings.TrimSpace(command)
@@ -261,11 +250,9 @@
 		w.Line(command)
 		w.CheckForErrors()
 	}
-
-	return nil
-}
-
-func (b *AbstractShell) GenerateCommands(w ShellWriter, info common.ShellScriptInfo) {
+}
+
+func (b *AbstractShell) writeBuildScript(w ShellWriter, info common.ShellScriptInfo) (err error) {
 	b.writeExports(w, info)
 	b.writeCdBuildDir(w, info)
 
@@ -273,7 +260,10 @@
 		b.writeCommands(w, info.PreBuildScript)
 	}
 
-	b.writeCommands(w, info.Build.Commands)
+	commands := info.Build.Commands
+	b.writeCommands(w, commands)
+
+	return nil
 }
 
 func (b *AbstractShell) cacheArchiver(w ShellWriter, options *archivingOptions, info common.ShellScriptInfo) {
